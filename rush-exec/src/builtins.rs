--- conflicted
+++ resolved
@@ -178,26 +178,13 @@
 
 pub fn read_file(_shell: &mut Shell, console: &mut Console, args: Vec<&str>) -> Result<()> {
     check_args(&args, 1, "read-file <path>", console)?;
-<<<<<<< HEAD
     let file_name = PathBuf::from(args[0]);
     let file = fs_err::File::open(&file_name).map_err(BuiltinError::read_file)?;
 
     let reader = BufReader::new(file);
     for line in reader.lines() {
         let line = line.map_err(BuiltinError::read_file)?;
-        console.println(&line);
-=======
-    let file_name = args[0].to_string();
-    let file = fs_err::File::open(&file_name).map_err(|_| {
-        showln!(console, "Failed to open file: '{}'", file_name);
-        BuiltinError::FailedToRun
-    })?;
-
-    let reader = BufReader::new(file);
-    for line in reader.lines() {
-        let line = line.expect("Failed to read line");
         showln!(console, "{}", &line);
->>>>>>> 24a5ea0d
     }
 
     Ok(())
