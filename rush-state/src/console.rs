--- conflicted
+++ resolved
@@ -410,27 +410,13 @@
             ])
         };
 
-<<<<<<< HEAD
-        let line_buffer = get_spans("LINE BUFFER:", Box::new(&self.line_buffer));
-        let cursor_index = get_spans("CURSOR INDEX:", Box::new(&self.cursor_index));
-        let autocomplete_buffer =
-            get_spans("AUTOCOMPLETE BUFFER:", Box::new(&self.autocomplete_buffer));
-        let history = get_spans("HISTORY:", Box::new(&self.history));
-        let output_buffer_length = get_spans(
-            "OUTPUT BUFFER LENGTH:",
-            Box::new(&self.output_buffer.lines.len()),
-        );
-        let scroll = get_spans("SCROLL:", Box::new(&self.scroll));
-=======
         let line_buffer = get_spans("LINE BUFFER:", &self.line_buffer);
         let cursor_index = get_spans("CURSOR INDEX:", &self.cursor_index);
         let autocomplete_buffer = get_spans("AUTOCOMPLETE BUFFER:", &self.autocomplete_buffer);
-        let history_buffer = get_spans("HISTORY BUFFER:", &self.history_buffer);
-        let history_index = get_spans("HISTORY INDEX:", &self.history_index);
+        let history = get_spans("HISTORY:", &self.history);
         let output_buffer_length =
             get_spans("OUTPUT BUFFER LENGTH:", &self.output_buffer.lines.len());
         let scroll = get_spans("SCROLL:", &self.scroll);
->>>>>>> 024c2733
 
         let truncation = get_spans("PROMPT TRUNCATION:", &shell.config().truncation_factor);
         let history_limit = get_spans("HISTORY LIMIT:", &shell.config().history_limit);
