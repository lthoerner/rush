--- conflicted
+++ resolved
@@ -1,32 +1,3 @@
-<<<<<<< HEAD
-// Splits arguments by spaces, taking quotes into account
-// $ This is a temporary solution, and will be replaced by a proper parser
-pub fn tokenize(line: &str) -> (String, Vec<String>) {
-    let line = line.trim();
-    let mut args = Vec::new();
-    let mut current_arg = String::new();
-    let mut in_quotes = false;
-
-    for c in line.chars() {
-        match c {
-            '"' => {
-                if in_quotes {
-                    args.push(current_arg);
-                    current_arg = String::new();
-                }
-
-                in_quotes = !in_quotes;
-            }
-            ' ' => {
-                if in_quotes {
-                    current_arg.push(c);
-                } else {
-                    args.push(current_arg);
-                    current_arg = String::new();
-                }
-            }
-            _ => current_arg.push(c),
-=======
 use std::collections::VecDeque;
 use crate::tokenizer::tokenize;
 
@@ -44,7 +15,6 @@
             curr_command.clear()
         } else {
             curr_command.push_back(token.clone());
->>>>>>> 40073371
         }
 
         if tokens.peek().is_none() {
