use anyhow::Result;
extern crate clap;

use rush_exec::builtins;
use rush_exec::commands::{Builtin, Executable, Runnable};
use rush_state::console::Console;
use rush_state::path::Path;
use rush_state::shell::Shell;

use crate::errors::DispatchError;
use crate::parser;

// Represents a collection of builtin commands
// Allows for command resolution and execution through aliases
pub struct Dispatcher {
    commands: Vec<Builtin>,
}

impl Default for Dispatcher {
    // Initializes the Dispatcher with the default shell commands and aliases
    #[rustfmt::skip]
    fn default() -> Self {
        let mut dispatcher = Self::new();

        dispatcher.add_builtin("test", vec!["t"], builtins::test);
        dispatcher.add_builtin("exit", vec!["quit", "q"], builtins::exit);
        dispatcher.add_builtin("working-directory", vec!["pwd", "wd"], builtins::working_directory);
        dispatcher.add_builtin("change-directory", vec!["cd"], builtins::change_directory);
        dispatcher.add_builtin("list-directory", vec!["directory", "list", "ls", "dir"], builtins::list_directory);
        dispatcher.add_builtin("previous-directory", vec!["back", "b", "prev", "pd"], builtins::go_back);
        dispatcher.add_builtin("next-directory", vec!["forward", "f", "next", "nd"], builtins::go_forward);
        dispatcher.add_builtin("clear-terminal", vec!["clear", "cls"], builtins::clear_terminal);
        dispatcher.add_builtin("make-file", vec!["create", "touch", "new", "mf"], builtins::make_file);
        dispatcher.add_builtin("make-directory", vec!["mkdir", "md"], builtins::make_directory);
        dispatcher.add_builtin("delete-file", vec!["delete", "remove", "rm", "del", "df"], builtins::delete_file);
        dispatcher.add_builtin("read-file", vec!["read", "cat", "rf"], builtins::read_file);
        dispatcher.add_builtin("run-executable", vec!["run", "exec", "re"], builtins::run_executable);
        dispatcher.add_builtin("configure", vec!["config", "conf"], builtins::configure);
        dispatcher.add_builtin("environment-variable", vec!["environment", "env", "ev"], builtins::environment_variable);
        dispatcher.add_builtin("edit-path", vec!["path", "ep"], builtins::edit_path);

        dispatcher
    }
}

impl Dispatcher {
    pub fn new() -> Self {
        Self {
            commands: Vec::new(),
        }
    }

    // Adds a builtin to the Dispatcher
    fn add_builtin<F: Fn(&mut Shell, &mut Console, Vec<&str>) -> Result<()> + 'static>(
        &mut self,
        true_name: &str,
        aliases: Vec<&str>,
        function: F,
    ) {
        self.commands
            .push(Builtin::new(true_name, aliases, function))
    }

    // Finds a builtin command by name or alias
    // Returns None if the builtin does not exist
    fn resolve(&self, command_name: &str) -> Option<&Builtin> {
        for command in &self.commands {
            if command.true_name == command_name {
                return Some(command);
            }

            if command.aliases.contains(command_name) {
                return Some(command);
            }
        }

        None
    }

    // Evaluates and executes a command from a string
<<<<<<< HEAD
    pub fn eval(&self, shell: &mut Shell, console: &mut Console, line: &str) -> Result<()> {
        let (command_name, command_args) = parser::tokenize(line);

        // ? Is there a way to avoid this type conversion?
        // let my_arguments = vec!["ls-clap", "-a"];
        // let app = App

        // console.println(command_name.as_str());
        // let cli = Cli::parse();
        // match &cli.command {
        //     Some(Commands::LsClap {all}) => {
        //         console.println(all.to_string().as_str());
        //         console.println("Hello from the eval");
        //     },
        //     None => {}
        // }

        let command_name = command_name.as_str();
        let command_args = command_args.iter().map(|a| a.as_str()).collect();

        // Dispatch the command to the Dispatcher
        self.dispatch(shell, console, command_name, command_args)
=======
    pub fn eval(&self, context: &mut Context, line: &String) -> Result<()> {
        let commands = parser::parse(line);
        let mut results: Vec<Result<()>> = Vec::new();

        for (command_name, command_args) in commands {
            // ? Is there a way to avoid this type conversion?
            let command_name = command_name.as_str();
            let command_args = command_args.iter().map(|a| a.as_str()).collect();

            // Dispatch the command to the Dispatcher
            let result = self.dispatch(command_name, command_args, context);
            results.push(result);
        };

        for result in results {
             if result.is_err() {
                 return Err(result.err().unwrap())
             }
        };

        Ok(())
>>>>>>> 40073371
    }

    // Resolves and dispatches a command to the appropriate function or external binary
    // If the command does not exist, returns None
    fn dispatch(
        &self,
        shell: &mut Shell,
        console: &mut Console,
        command_name: &str,
        command_args: Vec<&str>,
    ) -> Result<()> {
        // If the command resides in the Dispatcher (generally means it is a builtin) run it
        if let Some(command) = self.resolve(command_name) {
            command.run(shell, console, command_args)
        } else {
            // If the command is not in the Dispatcher, try to run it as an executable from the PATH
            let path = Path::from_path_var(command_name, shell.env().PATH());
            if let Ok(path) = path {
                // ? Should this check if the file is an executable first?
                Executable::new(path).run(shell, console, command_args)
            } else {
                Err(DispatchError::UnknownCommand(command_name.to_string()).into())
            }
        }
    }
}<|MERGE_RESOLUTION|>--- conflicted
+++ resolved
@@ -78,30 +78,6 @@
     }
 
     // Evaluates and executes a command from a string
-<<<<<<< HEAD
-    pub fn eval(&self, shell: &mut Shell, console: &mut Console, line: &str) -> Result<()> {
-        let (command_name, command_args) = parser::tokenize(line);
-
-        // ? Is there a way to avoid this type conversion?
-        // let my_arguments = vec!["ls-clap", "-a"];
-        // let app = App
-
-        // console.println(command_name.as_str());
-        // let cli = Cli::parse();
-        // match &cli.command {
-        //     Some(Commands::LsClap {all}) => {
-        //         console.println(all.to_string().as_str());
-        //         console.println("Hello from the eval");
-        //     },
-        //     None => {}
-        // }
-
-        let command_name = command_name.as_str();
-        let command_args = command_args.iter().map(|a| a.as_str()).collect();
-
-        // Dispatch the command to the Dispatcher
-        self.dispatch(shell, console, command_name, command_args)
-=======
     pub fn eval(&self, context: &mut Context, line: &String) -> Result<()> {
         let commands = parser::parse(line);
         let mut results: Vec<Result<()>> = Vec::new();
@@ -123,7 +99,6 @@
         };
 
         Ok(())
->>>>>>> 40073371
     }
 
     // Resolves and dispatches a command to the appropriate function or external binary
